--- conflicted
+++ resolved
@@ -7,11 +7,8 @@
 
 import requests
 import pandas as pd
-<<<<<<< HEAD
-=======
-import re
+
 from concurrent.futures import ThreadPoolExecutor
->>>>>>> f6054ba1
 
 # --- Helper Functions ---
 def extract_author_name(email) -> str:
